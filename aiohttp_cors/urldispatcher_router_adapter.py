--- conflicted
+++ resolved
@@ -152,12 +152,8 @@
                 # Preflight handler already added for this resource.
                 return
 
-<<<<<<< HEAD
-            preflight_route = resource.set_options_route(handler)
-=======
             resource.set_options_route(handler)
             preflight_route = resource._routes[hdrs.METH_OPTIONS]
->>>>>>> 39a12c66
             self._preflight_routes.add(preflight_route)
             self._resources_with_preflight_handlers.add(resource)
 
